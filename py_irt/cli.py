--- conflicted
+++ resolved
@@ -43,11 +43,7 @@
                 parsed_config = toml.load(f)
         else:
             parsed_config = read_json(config_path)
-<<<<<<< HEAD
-    
-=======
-
->>>>>>> 2997d3d8
+            
     args_config = {
         "priors": priors,
         "dims": dims,
