--- conflicted
+++ resolved
@@ -32,17 +32,6 @@
 console = Console()
 
 
-<<<<<<< HEAD
-IRT_MODELS = {
-    "1pl": one_param_logistic.OneParamLog,
-    "2pl": two_param_logistic.TwoParamLog,
-    "3pl": three_param_logistic.ThreeParamLog,
-    "4pl": four_param_logistic.FourParamLog,
-}
-
-
-=======
->>>>>>> 2997d3d8
 class IrtModelTrainer:
     def __init__(
         self,
